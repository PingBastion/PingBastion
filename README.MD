--- conflicted
+++ resolved
@@ -1,4 +1,3 @@
-<<<<<<< HEAD
 # PingBastion
 
 PingBastion turns a vanilla Ubuntu system into a firewall appliance with an
@@ -30,6 +29,36 @@
   - `group_vars/` – example variables for firewall rules and CAKE settings.
   - `inventory/` – sample hosts file.
   - `roles/` – implementation of the `first_setup` and `firewall` roles.
+## Introduction
+
+This repository provides an automated solution for setting up and configuring a gaming-focused firewall with advanced traffic management using **Ansible**. In addition to standard firewall rules, it leverages a **dnsmasq** and **ipsets** combination to further classify and control traffic, allowing for fine-grained prioritization, filtering, and categorization based on DNS lookups.
+
+With this approach, administrators can deploy, manage, and maintain consistent firewall rules and settings across multiple Linux-based hosts while automatically mapping specific domains or traffic categories into ipsets for efficient filtering and QoS handling. All of this is orchestrated through Ansible’s powerful automation capabilities, ensuring reproducibility and ease of maintenance.
+
+---
+
+### Repository Structure
+
+* `generate.sh`: Helper script for initiating configuration.
+* `ansible-firewall/`: Directory containing Ansible playbooks and roles.
+
+  * `bootstrap.yml`: Initializes the environment and installs necessary prerequisites.
+  * `requirements.yml`: Installs Ansible Galaxy/Collections requirements.
+  * `setup.yml`: Performs initial Ubuntu VM setup, package installation, Pi-hole installation, and updates to floating settings (e.g., Pi-hole setting files, DHCP settings, and adlists).
+  * `firewall.yml`: Configures and updates firewall, QoS, interface configuration, **dnsmasq**, and **ipsets** rules for traffic classification.
+  * `diag_firewall.sh`: Script for diagnosing firewall settings and issues.
+  * `group_vars/`: Contains group-specific variables.
+  * `inventory/hosts`: Inventory file listing managed hosts.
+  * `roles/firewall`: Role for firewall-specific tasks and configurations.
+
+---
+
+## Requirements
+
+* Ansible (ensure it is installed and accessible on your system).
+* SSH access to target firewall hosts.
+
+---
 
 ## How to use
 
@@ -71,40 +100,6 @@
 
 `diag_firewall.sh` can be executed on a deployed firewall to verify link state,
 addressing, routing, DNS and NAT configuration.  Example:
-=======
-## Introduction
-
-This repository provides an automated solution for setting up and configuring a gaming-focused firewall with advanced traffic management using **Ansible**. In addition to standard firewall rules, it leverages a **dnsmasq** and **ipsets** combination to further classify and control traffic, allowing for fine-grained prioritization, filtering, and categorization based on DNS lookups.
-
-With this approach, administrators can deploy, manage, and maintain consistent firewall rules and settings across multiple Linux-based hosts while automatically mapping specific domains or traffic categories into ipsets for efficient filtering and QoS handling. All of this is orchestrated through Ansible’s powerful automation capabilities, ensuring reproducibility and ease of maintenance.
-
----
-
-### Repository Structure
-
-* `generate.sh`: Helper script for initiating configuration.
-* `ansible-firewall/`: Directory containing Ansible playbooks and roles.
-
-  * `bootstrap.yml`: Initializes the environment and installs necessary prerequisites.
-  * `requirements.yml`: Installs Ansible Galaxy/Collections requirements.
-  * `setup.yml`: Performs initial Ubuntu VM setup, package installation, Pi-hole installation, and updates to floating settings (e.g., Pi-hole setting files, DHCP settings, and adlists).
-  * `firewall.yml`: Configures and updates firewall, QoS, interface configuration, **dnsmasq**, and **ipsets** rules for traffic classification.
-  * `diag_firewall.sh`: Script for diagnosing firewall settings and issues.
-  * `group_vars/`: Contains group-specific variables.
-  * `inventory/hosts`: Inventory file listing managed hosts.
-  * `roles/firewall`: Role for firewall-specific tasks and configurations.
-
----
-
-## Requirements
-
-* Ansible (ensure it is installed and accessible on your system).
-* SSH access to target firewall hosts.
-
----
-
-## Usage
-
 1. Clone the repository:
 
 ```bash
@@ -140,17 +135,10 @@
 
 To diagnose firewall settings, use the provided script:
 
->>>>>>> 09d95e51
 ```bash
-ssh root@<firewall-ip> 'bash -s' < diag_firewall.sh | tee diag.log
+./diag_firewall.sh
 ```
 
-<<<<<<< HEAD
-### Experimental nDPI role
-
-An unfinished role for traffic classification via nDPI exists but is disabled by
-default.  Uncomment the `ndpi` line in `firewall.yml` to experiment.
-=======
 ---
 
 ## How dnsmasq + ipsets Classification Works
@@ -180,9 +168,14 @@
 **Example iptables rule using the ipset:**
 
 ```bash
+ssh root@<firewall-ip> 'bash -s' < diag_firewall.sh | tee diag.log
 iptables -A OUTPUT -m set --match-set gaming_servers dst -j MARK --set-mark 10
 ```
->>>>>>> 09d95e51
+
+### Experimental nDPI role
+
+An unfinished role for traffic classification via nDPI exists but is disabled by
+default.  Uncomment the `ndpi` line in `firewall.yml` to experiment.
 
 This ensures that any traffic to `examplegame.com` will automatically be marked for high-priority handling.
 
